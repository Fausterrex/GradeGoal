<<<<<<< HEAD
import React from 'react'

function landingpage() {
  return (
    <div className='h-full flex justify-center items-center'>
      LANDING PAGE
    </div>
  )
}

export default landingpage
=======
import React from "react";
import { Link } from "react-router-dom"; // ✅ Import Link
import { CircularProgressbar, buildStyles } from "react-circular-progressbar";
import "react-circular-progressbar/dist/styles.css";
import Calcu from "../drawables/cacluuu.png";
export default function GPASection() {
  const cards = [
    {
      title: "Target GPA",
      value: 3,
      description: "Set your goal GPA",
      bg: "bg-white",
      cardHeaderBG: "bg-[#BFA4D0]",
    },
    {
      title: "Know your Progress",
      value: 2.75,
      description: "Updated as of August 19",
      bg: "bg-white",
      cardHeaderBG: "bg-[#92C3C4]",
    },
    {
      title: "Compute Here",
      value: "4.00+",
      description: "Calculate Your GPA",
      bg: "bg-white",
      cardHeaderBG: "bg-[#BFA4D0]"
    },
  ];
  return (
    
    <div className="page flex flex-col items-center justify-center h-screen w-screen bg-gray-50">
      {/* Cards Section */}
      <div className="flex flex-col md:flex-row items-center gap-0">
        {cards.map((card, index) => {
          let rotation = "";
          let translate = "";
          let zIndex = "z-0";
          let cardSize = "w-64 h-full";
          let lift = "";

          if (index === 0) {
            rotation = "-rotate-6";
            translate = "translate-y-3";
            lift = "-mt-10";
          } else if (index === 1) {
            zIndex = "z-10";
            cardSize = "w-72 h-full;";
            lift = "-mt-20";
          } else if (index === 2) {
            rotation = "rotate-6";
            lift = "-mt-10";
            translate = "translate-y-3";
          }

          return (
            <div
              key={index}
              className={`${cardSize} p-0 m-0 rounded-4xl shadow-lg hover:shadow-xl border border-gray-300 transition-transform transform hover:-translate-y-2 flex flex-col justify-center items-center ${rotation} ${translate} ${lift} ${zIndex} ${card.bg}`}
            >
              
          <div className={`${card.cardHeaderBG} w-full text-center py-3 rounded-t-4xl `}>
            <h3 className="text-gray-800 text-lg font--semibold">
              {card.title}
            </h3>
          </div>

              <div className="bg-white w-full rounded-xl flex flex-col items-center p-4 bg-[url('./drawables/star-background.png')] bg-cover bg-cover ">
                {index === 0 ? (
                  <>
                    {/* Horizontal Progress Bar */}
                    <p className="text-5xl font-extrabold text-indigo-700 my-5">
                      {card.value}
                    </p>
                    <div className="w-3/4 bg-gray-200 rounded-full h-5">
                      <div
                        className=" bg-[#92C3C4] h-5 rounded-full transition-all duration-500"
                        style={{ width: `${(card.value / 4) * 100}%` }}
                      ></div>
                    </div>
                  </>
                ) : index === 1 ? (
                  <div className="w-32 h-32">
                    <CircularProgressbar
                      value={card.value * 25}
                      text={`${card.value}`}
                      styles={buildStyles({
                        textColor: "#4338ca",
                        pathColor: "#BFA4D0",
                        trailColor: "#00000025",
                        textSize: "24px",
                        fontWeight: 700,               // numeric font weight
                        fontFamily: "Arial, sans-serif", // must set a font family
                        textShadow: "2px 2px 4px #000000",
                      })}
                    />
                  </div>
                ) : (
                  <div>
                   <p className="text-5xl font-bold text-indigo-700 my-7">
                    {card.value}
                  </p>
                </div>
                )}
              </div>
              <p className="text-black font-bold my-9">{card.description}</p>
            </div>
          );
        })}
      </div>
  
        {/* title description*/}
      <h1 className="text-5xl font-extrabold text-indigo-900 mt-20">
        GRADE GOAL
      </h1>
      <p className="my-4 max-w-lg text-center text-gray-600">
        GradeGoal is a web-based Decision Support System that empowers students
        to achieve their academic goals through strategic planning, progress
        tracking, and intelligent guidance.
      </p>


      <Link to="/signup">
        <button className="mt-6 px-6 py-3 bg-indigo-700 text-white rounded-full shadow-lg hover:bg-indigo-800 ">
          Create an Account
        </button>
      </Link>
     
    </div>
  );
}
>>>>>>> d8eec962
<|MERGE_RESOLUTION|>--- conflicted
+++ resolved
@@ -1,22 +1,9 @@
-<<<<<<< HEAD
-import React from 'react'
-
-function landingpage() {
-  return (
-    <div className='h-full flex justify-center items-center'>
-      LANDING PAGE
-    </div>
-  )
-}
-
-export default landingpage
-=======
 import React from "react";
 import { Link } from "react-router-dom"; // ✅ Import Link
 import { CircularProgressbar, buildStyles } from "react-circular-progressbar";
 import "react-circular-progressbar/dist/styles.css";
 import Calcu from "../drawables/cacluuu.png";
-export default function GPASection() {
+export default function LandingPage() {
   const cards = [
     {
       title: "Target GPA",
@@ -27,7 +14,7 @@
     },
     {
       title: "Know your Progress",
-      value: 2.75,
+      value: 3.25,
       description: "Updated as of August 19",
       bg: "bg-white",
       cardHeaderBG: "bg-[#92C3C4]",
@@ -78,7 +65,7 @@
             </h3>
           </div>
 
-              <div className="bg-white w-full rounded-xl flex flex-col items-center p-4 bg-[url('./drawables/star-background.png')] bg-cover bg-cover ">
+              <div className="bg-white w-full rounded-xl flex flex-col items-center p-4 bg-[url('./drawables/star-background.png')] bg-cover ">
                 {index === 0 ? (
                   <>
                     {/* Horizontal Progress Bar */}
@@ -141,5 +128,4 @@
      
     </div>
   );
-}
->>>>>>> d8eec962
+}