// ========================================
// GOAL PROGRESS COMPONENT
// ========================================
// Simple and clean goal progress display

import React from "react";
import { convertToGPA, calculateAchievementProbability } from "../../academic_goal/gpaConversionUtils";

function GoalProgress({
  currentGrade,
  targetGrade,
  course,
  colorScheme,
<<<<<<< HEAD
  grades = {},
  categories = [],
  onSetGoal = () => {} // Callback for when user wants to set a goal
=======
  onSetGoal = () => { } // Callback for when user wants to set a goal
>>>>>>> 32bee254
}) {
  // Calculate course completion progress
  const calculateCourseCompletion = () => {
    if (!categories || categories.length === 0) return 0;
    
    let totalAssessments = 0;
    let completedAssessments = 0;
    
    categories.forEach(category => {
      const categoryGrades = grades[category.id] || [];
      totalAssessments += Math.max(categoryGrades.length, 1); // Each category should have at least 1 assessment
      categoryGrades.forEach(grade => {
        if (grade.score !== null && grade.score !== undefined) {
          completedAssessments++;
        }
      });
    });
    
    return totalAssessments > 0 ? (completedAssessments / totalAssessments) * 100 : 0;
  };
  
  const courseCompletion = calculateCourseCompletion();
  // If no target grade is set, show a prompt to set a goal
  if (!targetGrade) {
    return (
      <div className="bg-white rounded-2xl shadow-lg border border-gray-100 overflow-hidden p-6">
        <div className={`bg-gradient-to-r ${colorScheme.gradient} px-6 py-4 -mx-6 -mt-6 mb-6`}>
          <h3 className="text-xl font-bold text-white flex items-center gap-2">
            <span className="text-xl">🎯</span>
            Goal Progress
          </h3>
        </div>

        <div className="text-center py-8">
          <div className="text-6xl mb-4 text-gray-300">🎯</div>
          <h3 className="text-lg font-semibold text-gray-700 mb-2">
            No Goal Set
          </h3>
          <p className="text-gray-500 mb-6">
            Set a target GPA to track your progress and stay motivated
          </p>
          <button
            onClick={(e) => {
              e.preventDefault();
              e.stopPropagation();
              onSetGoal();
            }}
            className="bg-gradient-to-r from-blue-600 to-blue-700 text-white px-8 py-4 rounded-xl hover:from-blue-700 hover:to-blue-800 transition-all duration-200 font-semibold shadow-lg hover:shadow-xl transform hover:scale-105 cursor-pointer"
            type="button"
          >
            🎯 Set Goal
          </button>
          <p className="text-xs text-gray-400 mt-3">
            Click to navigate to goal setting page
          </p>
        </div>

        {/* Current Grade Display */}
        {currentGrade && (
          <div className="mt-6 p-4 bg-gray-50 rounded-lg">
            <div className="text-center">
              <div className="text-sm text-gray-600 mb-1">Current Grade</div>
              <div className="text-2xl font-bold text-gray-900">
                {currentGrade.toFixed(1)}%
              </div>
            </div>
          </div>
        )}
      </div>
    );
  }

<<<<<<< HEAD
  // Work with GPA values (current grade should now be GPA from course_gpa column)
  const currentGPA = typeof currentGrade === 'number' ? currentGrade : 0;
  
  // Convert target value to GPA using utility function
  const targetGPA = convertToGPA(targetGrade, course?.gpaScale === '5.0' ? 5.0 : 4.0);
  
  // Calculate course completion progress for achievement probability
  let courseProgress = 0;
  if (categories.length > 0) {
    let totalAssessments = 0;
    let completedAssessments = 0;
    
    categories.forEach(category => {
      const categoryGrades = grades[category.id] || [];
      totalAssessments += Math.max(categoryGrades.length, 1); // Each category should have at least 1 assessment
      categoryGrades.forEach(grade => {
        if (grade.score !== null && grade.score !== undefined) {
          completedAssessments++;
        }
      });
    });
    
    courseProgress = totalAssessments > 0 ? (completedAssessments / totalAssessments) * 100 : 0;
  }
  
  // Calculate progress percentage based on GPA values
  let progressPercentage = 0;
  if (targetGPA > 0) {
    progressPercentage = Math.min((currentGPA / targetGPA) * 100, 100);
  }
  
  // Calculate achievement probability using utility function
  let achievementProbability = calculateAchievementProbability(
    currentGPA, 
    targetGPA, 
    courseCompletion, 
    null // targetDate - can be added later if needed
  );
  
  // If course is completed but goal not achieved, set probability to 0
  if (courseCompletion >= 100 && currentGPA < targetGPA) {
    achievementProbability = 0;
  }
=======
  const currentGPA = convertPercentageToGPA(currentGrade, course.gpaScale || "4.0");
  const targetGPA = parseFloat(targetGrade);
  const progressPercentage = targetGPA && currentGPA
    ? Math.min((currentGPA / targetGPA) * 100, 100)
    : 0;
>>>>>>> 32bee254

  const getProgressColor = () => {
    if (progressPercentage >= 90) return "bg-green-500";
    if (progressPercentage >= 70) return "bg-yellow-500";
    if (progressPercentage >= 50) return "bg-orange-500";
    return "bg-red-500";
  };

  const getStatusText = () => {
    // Check if course is completed (100% progress)
    const isCourseCompleted = courseCompletion >= 100;
    
    if (currentGPA >= targetGPA) {
      return "Goal Achieved! 🎉";
    } else if (isCourseCompleted) {
      // Course is completed but goal not reached
      const gap = (targetGPA - currentGPA).toFixed(2);
      return `Course Complete - ${gap} GPA short`;
    } else if (progressPercentage >= 90) {
      return "Almost There!";
    } else if (progressPercentage >= 70) {
      return "Good Progress";
    } else if (progressPercentage >= 50) {
      return "Making Progress";
    } else {
      return "Needs Improvement";
    }
  };

  return (
    <div className="bg-white rounded-2xl shadow-lg border border-gray-200 p-6 w-full mx-auto flex flex-col items-center">
      <h3 className="text-2xl font-semibold text-gray-900 mb-4">
        Goal Progress
      </h3>

      <div className="relative w-45 h-45 mb-4">
        <svg className="w-full h-full transform -rotate-90">
          <circle
            cx="90"
            cy="90"
            r="70"
            stroke="#E5E7EB"
            strokeWidth="20"
            fill="none"
          />
          <circle
            cx="90"
            cy="90"
            r="70"
            stroke="#3B82F6"
            strokeWidth="20"
            fill="none"
            strokeDasharray={2 * Math.PI * 58}
            strokeDashoffset={
              2 * Math.PI * 58 - (progressPercentage / 100) * 2 * Math.PI * 58
            }
            strokeLinecap="round"
            className="transition-all duration-500"
          />
        </svg>
        <div className="absolute inset-0 flex flex-col items-center justify-center">
          <span className="text-2xl font-bold text-gray-900">
            {progressPercentage.toFixed(0)}%
          </span>
          <span className="text-sm text-gray-500">Progress</span>
        </div>
      </div>

      {/* Status */}
<<<<<<< HEAD
      <div className="mt-4 text-center">
        <span className={`inline-flex items-center px-3 py-1 rounded-full text-sm font-medium ${
          currentGPA >= targetGPA ? "bg-green-100 text-green-800" :
          courseCompletion >= 100 ? "bg-purple-100 text-purple-800" : // Special color for completed but not achieved
          progressPercentage >= 90 ? "bg-green-100 text-green-800" :
=======
      <div className="mb-4">
        <span
          className={`inline-flex items-center px-3 py-1 rounded-full text-m font-medium ${
              progressPercentage >= 90 ? "bg-green-100 text-green-800" :
>>>>>>> 32bee254
          progressPercentage >= 70 ? "bg-yellow-100 text-yellow-800" :
          progressPercentage >= 50 ? "bg-orange-100 text-orange-800" :
          "bg-red-100 text-red-800"
        }`}>
          {getStatusText()}
        </span>
      </div>

<<<<<<< HEAD
      {/* Achievement Probability */}
      <div className="mt-3 text-center">
        <div className="text-xs text-gray-500 mb-1">Achievement Probability</div>
        <div className={`text-lg font-bold ${
          achievementProbability >= 80 ? "text-green-600" :
          achievementProbability >= 60 ? "text-yellow-600" :
          achievementProbability >= 40 ? "text-orange-600" :
          "text-red-600"
        }`}>
          {achievementProbability}%
        </div>
        <div className="text-xs text-gray-400">
          Based on current progress ({Math.round(courseProgress)}% complete)
        </div>
      </div>

      {/* Gap Analysis */}
      {currentGPA < targetGPA && courseCompletion < 100 && (
        <div className="mt-4 p-3 bg-gradient-to-r from-blue-300 to-indigo-200 rounded-lg border border-blue-200">
          <div className="text-center">
            <div className="text-sm font-semibold text-gray-700 mb-1">
              Need {(targetGPA - currentGPA).toFixed(2)} more GPA points
            </div>
            <div className="text-xs text-gray-600">
              to reach your target GPA
=======
      <div className="flex justify-between w-full">
        <div className="flex-1 text-center bg-gray-50 rounded-3xl border border-gray-300 p-3 mx-1 shadow-xl">
          <div className="text-2xl font-bold text-gray-900">
            {currentGPA.toFixed(2)}
          </div>
          <div className="text-gray-600 text-sm">Current GPA</div>
        </div>
        <div className="flex-1 text-center bg-gray-50 rounded-3xl border border-gray-300 p-3 mx-1 shadow-xl">
          <div className="text-2xl font-bold text-blue-600">
            {targetGPA.toFixed(2)}
          </div>
          <div className="text-gray-600 text-sm">Target GPA</div>
        </div>
      </div>
   

      {/* Gap Analysis */}
      {currentGPA < targetGPA && (
        <div className="w-[98%] h-[13%] mt-7 p-3 bg-gradient-to-r from-blue-400 to-indigo-500 rounded-lg border border-blue-200 flex justify-center items-center ">
          <div className="text-center">
            <div className="text-lg font-semibold text-white">
              Need {(targetGPA - currentGPA).toFixed(2)} more points to reach your target GPA
>>>>>>> 32bee254
            </div>
           
          </div>
        </div>
      )}
<<<<<<< HEAD
      
      {/* Special message for completed courses that didn't reach goal */}
      {currentGPA < targetGPA && courseCompletion >= 100 && (
        <div className="mt-4 p-3 bg-gradient-to-r from-purple-100 to-purple-200 rounded-lg border border-purple-300">
          <div className="text-center">
            <div className="text-sm font-semibold text-purple-800 mb-2">
              📚 Course Completed
            </div>
            <div className="text-xs text-purple-700 mb-2">
              You finished strong with a {currentGPA.toFixed(2)} GPA!
            </div>
            <div className="text-xs text-purple-600">
              Just {(targetGPA - currentGPA).toFixed(2)} GPA points away from your target of {targetGPA.toFixed(2)}
            </div>
            <div className="mt-2 text-xs text-purple-500">
              💪 Great effort! Every completed course builds your academic journey.
            </div>
          </div>
        </div>
      )}
      
=======

>>>>>>> 32bee254
      {currentGPA >= targetGPA && (
        <div className="mt-4 p-3 bg-gradient-to-r from-green-50 to-emerald-50 rounded-lg border border-green-200">
          <div className="text-center">
            <div className="text-sm font-semibold text-green-700 mb-1">
              🎉 Goal Achieved!
            </div>
            <div className="text-xs text-green-600">
              You've reached your target GPA
            </div>
          </div>
        </div>
      )}
    </div>
  );
}

export default GoalProgress;<|MERGE_RESOLUTION|>--- conflicted
+++ resolved
@@ -11,13 +11,9 @@
   targetGrade,
   course,
   colorScheme,
-<<<<<<< HEAD
   grades = {},
   categories = [],
   onSetGoal = () => {} // Callback for when user wants to set a goal
-=======
-  onSetGoal = () => { } // Callback for when user wants to set a goal
->>>>>>> 32bee254
 }) {
   // Calculate course completion progress
   const calculateCourseCompletion = () => {
@@ -90,7 +86,6 @@
     );
   }
 
-<<<<<<< HEAD
   // Work with GPA values (current grade should now be GPA from course_gpa column)
   const currentGPA = typeof currentGrade === 'number' ? currentGrade : 0;
   
@@ -134,13 +129,6 @@
   if (courseCompletion >= 100 && currentGPA < targetGPA) {
     achievementProbability = 0;
   }
-=======
-  const currentGPA = convertPercentageToGPA(currentGrade, course.gpaScale || "4.0");
-  const targetGPA = parseFloat(targetGrade);
-  const progressPercentage = targetGPA && currentGPA
-    ? Math.min((currentGPA / targetGPA) * 100, 100)
-    : 0;
->>>>>>> 32bee254
 
   const getProgressColor = () => {
     if (progressPercentage >= 90) return "bg-green-500";
@@ -210,18 +198,11 @@
       </div>
 
       {/* Status */}
-<<<<<<< HEAD
       <div className="mt-4 text-center">
         <span className={`inline-flex items-center px-3 py-1 rounded-full text-sm font-medium ${
           currentGPA >= targetGPA ? "bg-green-100 text-green-800" :
           courseCompletion >= 100 ? "bg-purple-100 text-purple-800" : // Special color for completed but not achieved
           progressPercentage >= 90 ? "bg-green-100 text-green-800" :
-=======
-      <div className="mb-4">
-        <span
-          className={`inline-flex items-center px-3 py-1 rounded-full text-m font-medium ${
-              progressPercentage >= 90 ? "bg-green-100 text-green-800" :
->>>>>>> 32bee254
           progressPercentage >= 70 ? "bg-yellow-100 text-yellow-800" :
           progressPercentage >= 50 ? "bg-orange-100 text-orange-800" :
           "bg-red-100 text-red-800"
@@ -230,7 +211,6 @@
         </span>
       </div>
 
-<<<<<<< HEAD
       {/* Achievement Probability */}
       <div className="mt-3 text-center">
         <div className="text-xs text-gray-500 mb-1">Achievement Probability</div>
@@ -247,6 +227,21 @@
         </div>
       </div>
 
+      <div className="flex justify-between w-full">
+        <div className="flex-1 text-center bg-gray-50 rounded-3xl border border-gray-300 p-3 mx-1 shadow-xl">
+          <div className="text-2xl font-bold text-gray-900">
+            {currentGPA.toFixed(2)}
+          </div>
+          <div className="text-gray-600 text-sm">Current GPA</div>
+        </div>
+        <div className="flex-1 text-center bg-gray-50 rounded-3xl border border-gray-300 p-3 mx-1 shadow-xl">
+          <div className="text-2xl font-bold text-blue-600">
+            {targetGPA.toFixed(2)}
+          </div>
+          <div className="text-gray-600 text-sm">Target GPA</div>
+        </div>
+      </div>
+
       {/* Gap Analysis */}
       {currentGPA < targetGPA && courseCompletion < 100 && (
         <div className="mt-4 p-3 bg-gradient-to-r from-blue-300 to-indigo-200 rounded-lg border border-blue-200">
@@ -256,36 +251,11 @@
             </div>
             <div className="text-xs text-gray-600">
               to reach your target GPA
-=======
-      <div className="flex justify-between w-full">
-        <div className="flex-1 text-center bg-gray-50 rounded-3xl border border-gray-300 p-3 mx-1 shadow-xl">
-          <div className="text-2xl font-bold text-gray-900">
-            {currentGPA.toFixed(2)}
-          </div>
-          <div className="text-gray-600 text-sm">Current GPA</div>
-        </div>
-        <div className="flex-1 text-center bg-gray-50 rounded-3xl border border-gray-300 p-3 mx-1 shadow-xl">
-          <div className="text-2xl font-bold text-blue-600">
-            {targetGPA.toFixed(2)}
-          </div>
-          <div className="text-gray-600 text-sm">Target GPA</div>
-        </div>
-      </div>
-   
-
-      {/* Gap Analysis */}
-      {currentGPA < targetGPA && (
-        <div className="w-[98%] h-[13%] mt-7 p-3 bg-gradient-to-r from-blue-400 to-indigo-500 rounded-lg border border-blue-200 flex justify-center items-center ">
-          <div className="text-center">
-            <div className="text-lg font-semibold text-white">
-              Need {(targetGPA - currentGPA).toFixed(2)} more points to reach your target GPA
->>>>>>> 32bee254
             </div>
            
           </div>
         </div>
       )}
-<<<<<<< HEAD
       
       {/* Special message for completed courses that didn't reach goal */}
       {currentGPA < targetGPA && courseCompletion >= 100 && (
@@ -307,9 +277,6 @@
         </div>
       )}
       
-=======
-
->>>>>>> 32bee254
       {currentGPA >= targetGPA && (
         <div className="mt-4 p-3 bg-gradient-to-r from-green-50 to-emerald-50 rounded-lg border border-green-200">
           <div className="text-center">
