--- conflicted
+++ resolved
@@ -110,49 +110,38 @@
               </div>
             </div>
           </div>
-<<<<<<< HEAD
-          <div className="flex flex-col items-center justify-center w-28 h-28 bg-gray-50 rounded-full border text-center mx-auto">
-            <div className="text-xl font-bold text-gray-900">{(userProgress.semesterGpa || userProgress.semester_gpa || 0).toFixed(2)}</div>
-            <div className="text-xs text-gray-600">Semester GPA</div>
-          </div>
-          <div className="flex flex-col items-center justify-center w-28 h-28 bg-gray-50 rounded-full border text-center mx-auto">
-            <div className="text-xl font-bold text-gray-900">{(userProgress.cumulativeGpa || userProgress.cumulative_gpa || 0).toFixed(2)}</div>
-            <div className="text-xs text-gray-600">Cumulative GPA</div>
-=======
-
-          <div className="group [perspective:1000px] w-28 h-28 mx-auto">
-            <div className="relative w-full h-full transition-transform duration-700 [transform-style:preserve-3d] group-hover:[transform:rotateY(180deg)]">
-              {/* Front */}
-              <div className="absolute inset-0 flex flex-col items-center justify-center bg-gray-50 rounded-full border border-gray-300 shadow-xl text-center [backface-visibility:hidden]">
-                <div className="text-xl font-bold text-gray-900">{userProgress.semester_gpa?.toFixed(2) || "0.00"}</div>
+          <div className="group [perspective:1000px] w-28 h-28 mx-auto">
+            <div className="relative w-full h-full transition-transform duration-700 [transform-style:preserve-3d] group-hover:[transform:rotateY(180deg)]">
+              {/* Front */}
+              <div className="absolute inset-0 flex flex-col items-center justify-center bg-gray-50 rounded-full border border-gray-300 shadow-xl text-center [backface-visibility:hidden]">
+                <div className="text-xl font-bold text-gray-900">{(userProgress.semesterGpa || userProgress.semester_gpa || 0).toFixed(2)}</div>
                 <div className="text-xs font-semibold text-gray-600">Semester GPA</div>
               </div>
               {/* Back */}
               <div className="absolute inset-0 flex flex-col items-center justify-center bg-yellow-200 rounded-full border border-gray-300 shadow-xl text-center [transform:rotateY(180deg)] [backface-visibility:hidden]">
                 <div className="text-xl font-bold text-gray-900">📘</div>
                 <div className="text-xs text-gray-700">
-                  {getSemesterMessage(userProgress.semester_gpa || 0)}
-                </div>
-              </div>
-            </div>
-          </div>
-
-          <div className="group [perspective:1000px] w-28 h-28 mx-auto">
-            <div className="relative w-full h-full transition-transform duration-700 [transform-style:preserve-3d] group-hover:[transform:rotateY(180deg)]">
-              {/* Front */}
-              <div className="absolute inset-0 flex flex-col items-center justify-center bg-gray-50 rounded-full border border-gray-300 shadow-xl text-center [backface-visibility:hidden]">
-                <div className="text-xl font-bold text-gray-900">{userProgress.cumulative_gpa?.toFixed(2) || "0.00"}</div>
+                  {getSemesterMessage(userProgress.semesterGpa || userProgress.semester_gpa || 0)}
+                </div>
+              </div>
+            </div>
+          </div>
+
+          <div className="group [perspective:1000px] w-28 h-28 mx-auto">
+            <div className="relative w-full h-full transition-transform duration-700 [transform-style:preserve-3d] group-hover:[transform:rotateY(180deg)]">
+              {/* Front */}
+              <div className="absolute inset-0 flex flex-col items-center justify-center bg-gray-50 rounded-full border border-gray-300 shadow-xl text-center [backface-visibility:hidden]">
+                <div className="text-xl font-bold text-gray-900">{(userProgress.cumulativeGpa || userProgress.cumulative_gpa || 0).toFixed(2)}</div>
                 <div className="text-xs font-semibold text-gray-600">Cumulative GPA</div>
               </div>
               {/* Back */}
               <div className="absolute inset-0 flex flex-col items-center justify-center bg-pink-200 rounded-full border border-gray-300 shadow-xl text-center [transform:rotateY(180deg)] [backface-visibility:hidden]">
                 <div className="text-xl font-bold text-gray-900">🏆</div>
                 <div className="text-xs text-gray-700">
-                  {getGpaMessage(userProgress.cumulative_gpa || 0)}
-                </div>
-              </div>
-            </div>
->>>>>>> 32bee254
+                  {getGpaMessage(userProgress.cumulativeGpa || userProgress.cumulative_gpa || 0)}
+                </div>
+              </div>
+            </div>
           </div>
         </div>
 
@@ -183,45 +172,25 @@
               </div>
             )}
 
-<<<<<<< HEAD
-          {/* GPA Achievement */}
-          {(userProgress.semesterGpa || userProgress.semester_gpa || 0) >= 3.5 && (
-            <div className="flex items-center gap-3 p-3 bg-green-50 rounded border border-green-200">
-              <span className="text-2xl">🎓</span>
-              <div>
-                <div className="font-medium text-gray-900">Honor Roll</div>
-                <div className="text-sm text-gray-600">{(userProgress.semesterGpa || userProgress.semester_gpa || 0).toFixed(2)} GPA</div>
-=======
             {/* GPA Achievement */}
-            {userProgress.semester_gpa >= 3.5 && (
+            {(userProgress.semesterGpa || userProgress.semester_gpa || 0) >= 3.5 && (
               <div className="flex items-center gap-3 p-3 bg-green-50 rounded border border-green-200">
                 <span className="text-2xl">🎓</span>
                 <div>
                   <div className="font-medium text-gray-900">Honor Roll</div>
-                  <div className="text-sm text-gray-600">{userProgress.semester_gpa.toFixed(2)} GPA</div>
-                </div>
->>>>>>> 32bee254
-              </div>
-            )}
-
-<<<<<<< HEAD
-          {/* Default message if no achievements */}
-          {level_info.level < 5 && userProgress.streak_days < 7 && (userProgress.semesterGpa || userProgress.semester_gpa || 0) < 3.5 && (
-            <div className="text-center py-4 text-gray-500">
-              <span className="text-2xl">🎯</span>
-              <p className="mt-2">Keep going to unlock achievements!</p>
-            </div>
-          )}
-=======
+                  <div className="text-sm text-gray-600">{(userProgress.semesterGpa || userProgress.semester_gpa || 0).toFixed(2)} GPA</div>
+                </div>
+              </div>
+            )}
+
             {/* Default message if no achievements */}
-            {level_info.level < 5 && userProgress.streak_days < 7 && userProgress.semester_gpa < 3.5 && (
+            {level_info.level < 5 && userProgress.streak_days < 7 && (userProgress.semesterGpa || userProgress.semester_gpa || 0) < 3.5 && (
               <div className="text-center py-4 text-gray-500">
                 <span className="text-2xl">🎯</span>
                 <p className="mt-2">Keep going to unlock achievements!</p>
               </div>
             )}
           </div>
->>>>>>> 32bee254
         </div>
 
         {/* Next Milestone */}
