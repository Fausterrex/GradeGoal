// ========================================
// GOAL CARD COMPONENT
// ========================================
// This component displays individual goal cards with progress information

import React, { useState, useEffect, useMemo, useCallback } from "react";
import { FaEdit, FaTimes, FaBullseye, FaCalendarAlt } from "react-icons/fa";
import { calculateGoalProgress, getProgressStatusInfo, getProgressBarColor } from "./goalProgress";
import { getGoalTypeLabel, getPriorityColor, getCourseName, formatGoalDate } from "./goalUtils";

const GoalCard = ({ 
  goal, 
  courses, 
  grades, 
  onEdit, 
  onDelete, 
  isCompact = false,
  allGoals = []
}) => {
  const [progressData, setProgressData] = useState({
    progress: 0,
    currentValue: 0,
    targetValue: 0,
    isAchieved: false,
    isOnTrack: false,
    achievementProbability: 0,
    remainingValue: 0,
    progressPercentage: 0,
    status: 'not_started',
    isCourseCompleted: false,
    courseCompletionStatus: 'ongoing'
  });

  // Memoize the goal progress calculation to prevent infinite loops
  const memoizedGoalProgress = useMemo(() => {
    if (!goal) return Promise.resolve({
      progress: 0,
      currentValue: 0,
      targetValue: 0,
      isAchieved: false,
      isOnTrack: false,
      achievementProbability: 0,
      remainingValue: 0,
      progressPercentage: 0,
      status: 'not_started',
      isCourseCompleted: false,
      courseCompletionStatus: 'ongoing'
    });
    
    return calculateGoalProgress(goal, courses, grades, {}, allGoals);
  }, [
    goal?.goalId, 
    goal?.targetValue, 
    goal?.goalType, 
    goal?.courseId, 
    goal?.semester, 
    goal?.academicYear,
    // Only depend on course IDs and grade keys, not the full objects
    courses.map(c => c.id || c.courseId).join(','),
    Object.keys(grades).join(','),
    allGoals.length
  ]);

  // Calculate goal progress asynchronously with proper caching
  useEffect(() => {
    let isMounted = true;
    
    const loadProgress = async () => {
      try {
        const data = await memoizedGoalProgress;
        if (isMounted) {
          setProgressData(data);
        }
      } catch (error) {
        console.error('Error calculating goal progress:', error);
      }
    };

    loadProgress();
    
    return () => {
      isMounted = false;
    };
  }, [memoizedGoalProgress]);

  const statusInfo = getProgressStatusInfo(progressData.status);
  const progressBarColor = getProgressBarColor(progressData.status, progressData.progress);


 return (
  <div className="bg-white rounded-xl shadow-sm border border-gray-100 p-6 hover:shadow-md transition-shadow duration-200">
    {/* Header */}
    <div className="flex items-start justify-between mb-4">
      <div className="flex-1">
        <div className="flex items-center space-x-3 mb-2">
          <h3 className="text-lg font-semibold text-gray-800">
            {goal.goalTitle}
          </h3>
          <span
            className={`px-2 py-0.5 rounded-full text-xs font-medium ${getPriorityColor(
              goal.priority
            )}`}
          >
            {goal.priority}
          </span>
        </div>
        <div className="flex items-center space-x-4 text-sm text-gray-500">
          <div className="flex items-center space-x-1">
            <FaBullseye className="w-3 h-3" />
            <span>Target: {progressData.targetValue}%</span>
          </div>
<<<<<<< HEAD
          <div className="flex items-center space-x-4 text-sm text-gray-600">
            <div className="flex items-center space-x-1">
              <FaBullseye className="w-3 h-3" />
              <span>Target: {progressData.targetValue}</span>
            </div>
            {goal.courseId && (
            <div className="flex items-center space-x-1">
              <span>•</span>
              <span>{getCourseName(goal.courseId, courses)}</span>
            </div>
            )}
            {goal.goalType === 'SEMESTER_GPA' && (
              <div className="flex items-center space-x-1">
                <span>•</span>
                <span>
                  {goal.semester 
                    ? `${goal.semester === 'FIRST' ? '1st' : goal.semester === 'SECOND' ? '2nd' : goal.semester === 'THIRD' ? '3rd' : goal.semester} Sem${goal.academicYear ? ` ${goal.academicYear}` : ''}`
                    : 'First Semester' // Default to First Semester when not specified
                  }
                </span>
              </div>
            )}
            <div className="flex items-center space-x-1">
              <FaCalendarAlt className="w-3 h-3" />
              <span>{formatGoalDate(goal.targetDate)}</span>
            </div>
=======
          {goal.courseId && (
            <span className="text-gray-400">• {getCourseName(goal.courseId, courses)}</span>
          )}
          {goal.goalType === "SEMESTER_GPA" &&
            goal.semester &&
            goal.academicYear && (
              <span className="text-gray-400">
                •{" "}
                {goal.semester === "FIRST"
                  ? "1st"
                  : goal.semester === "SECOND"
                  ? "2nd"
                  : "3rd"}{" "}
                Sem {goal.academicYear}
              </span>
            )}
          <div className="flex items-center space-x-1">
            <FaCalendarAlt className="w-3 h-3" />
            <span>{formatGoalDate(goal.targetDate)}</span>
>>>>>>> 32bee254
          </div>
        </div>
      </div>

<<<<<<< HEAD
      {/* Course Completion Status */}
      {progressData.isCourseCompleted && (
        <div className={`p-3 rounded-lg border mb-4 ${
          progressData.status === 'achieved' 
            ? 'bg-green-50 border-green-200' 
            : progressData.status === 'close_to_goal'
            ? 'bg-purple-50 border-purple-200'
            : 'bg-orange-50 border-orange-200'
        }`}>
          <div className="flex items-center space-x-2">
            <div className={`w-2 h-2 rounded-full ${
              progressData.status === 'achieved' 
                ? 'bg-green-500' 
                : progressData.status === 'close_to_goal'
                ? 'bg-purple-500'
                : 'bg-orange-500'
            }`}></div>
            <span className={`text-sm font-medium ${
              progressData.status === 'achieved' 
                ? 'text-green-800' 
                : progressData.status === 'close_to_goal'
                ? 'text-purple-800'
                : 'text-orange-800'
            }`}>
              Course Completed
            </span>
          </div>
          <div className={`mt-1 text-sm ${
            progressData.status === 'achieved' 
              ? 'text-green-700' 
              : progressData.status === 'close_to_goal'
              ? 'text-purple-700'
              : 'text-orange-700'
          }`}>
            {progressData.status === 'achieved' 
              ? `🎉 Amazing work! You crushed your target of ${progressData.targetValue} GPA with an outstanding ${progressData.currentValue} GPA! You're on fire! 🔥`
              : progressData.status === 'close_to_goal'
              ? `✨ So close! You got ${progressData.currentValue} GPA (Target: ${progressData.targetValue} GPA) - just ${(progressData.targetValue - progressData.currentValue).toFixed(2)} GPA points away! You're almost there! 💪`
              : `💪 Great effort! You finished with ${progressData.currentValue} GPA (Target: ${progressData.targetValue} GPA). Every step counts - keep pushing forward! You've got this! 🚀`
            }
          </div>
        </div>
      )}
=======
      {/* Action Buttons */}
      <div className="flex items-center space-x-2">
        <button
          onClick={() => onEdit(goal)}
          className="p-2 text-gray-400 hover:text-blue-600 hover:bg-blue-50 rounded-lg transition-colors"
        >
          <FaEdit className="w-4 h-4" />
        </button>
        <button
          onClick={() => onDelete(goal)}
          className="p-2 text-gray-400 hover:text-red-600 hover:bg-red-50 rounded-lg transition-colors"
        >
          <FaTimes className="w-4 h-4" />
        </button>
      </div>
    </div>
>>>>>>> 32bee254

    {/* Progress Bar */}
    <div className="flex items-center space-x-3 mb-4">
      <span className="text-sm font-medium text-gray-600">
        {progressData.isCourseCompleted ? "Course Progress:" : "Progress:"}
      </span>
      <div className="flex-1 bg-red-100 rounded-full h-2">
        <div
          className="h-2 rounded-full bg-red-400 transition-all duration-300"
          style={{ width: `${progressData.progress}%` }}
        ></div>
      </div>
      <span className="text-sm font-semibold text-gray-800">
        {progressData.progress}%
      </span>
      <span
        className={`px-2 py-0.5 rounded-full text-xs font-medium ${statusInfo.bgColor} ${statusInfo.textColor}`}
      >
        {statusInfo.text}
      </span>
    </div>

<<<<<<< HEAD
      {/* Current vs Target Performance */}
      <div className="flex items-center justify-between text-sm text-gray-600 mb-4">
        <div>
          Current: <span className="font-semibold text-gray-800">{progressData.currentValue}</span>
        </div>
        <div>
          Target: <span className="font-semibold text-gray-800">{progressData.targetValue}</span>
        </div>
=======
    {/* Current vs Target */}
    <div className="flex items-center justify-between text-sm text-gray-600 mb-4">
      <div>
        Current:{" "}
        <span className="font-semibold text-gray-800">
          {progressData.currentValue}%
        </span>
      </div>
      <div>
        Target:{" "}
        <span className="font-semibold text-gray-800">
          {progressData.targetValue}%
        </span>
>>>>>>> 32bee254
      </div>
    </div>

<<<<<<< HEAD
      {/* Motivational Indicator for Ongoing Courses */}
      {!progressData.isCourseCompleted && (
        <div className={`p-2 rounded-lg mb-4 ${
          progressData.status === 'close_to_goal'
            ? 'bg-purple-50 border border-purple-200'
            : progressData.progress >= 80 
            ? 'bg-green-50 border border-green-200'
            : progressData.progress >= 60
            ? 'bg-blue-50 border border-blue-200'
            : progressData.progress >= 40
            ? 'bg-yellow-50 border border-yellow-200'
            : 'bg-gray-50 border border-gray-200'
        }`}>
          <div className="flex items-center space-x-2">
            <span className={`text-sm ${
              progressData.status === 'close_to_goal'
                ? 'text-purple-700'
                : progressData.progress >= 80 
                ? 'text-green-700'
                : progressData.progress >= 60
                ? 'text-blue-700'
                : progressData.progress >= 40
                ? 'text-yellow-700'
                : 'text-gray-700'
            }`}>
              {progressData.status === 'close_to_goal'
                ? `✨ So close! You're at ${progressData.currentValue} GPA (Target: ${progressData.targetValue} GPA) - just ${(progressData.targetValue - progressData.currentValue).toFixed(2)} GPA points away! You're almost there! 💪`
                : progressData.progress >= 80 
                ? '🔥 You\'re crushing it! Keep up the momentum!'
                : progressData.progress >= 60
                ? '💪 Great progress! You\'re on the right track!'
                : progressData.progress >= 40
                ? '⭐ You\'re making progress! Every step counts!'
                : '🚀 You\'ve got this! Every journey starts with a single step!'
              }
            </span>
          </div>
        </div>
      )}
=======
    {/* Motivational Message */}
    {!progressData.isCourseCompleted && (
      <div className="p-3 rounded-lg bg-gray-50 border border-gray-100 mb-4">
        <span className="text-sm text-gray-700">
          🚀 You’ve got this! Every journey starts with a single step!
        </span>
      </div>
    )}
>>>>>>> 32bee254

    {/* Achievement Probability */}
    {!progressData.isCourseCompleted && !isCompact && (
      <div className="flex items-center space-x-2 text-sm mb-4">
        <span className="text-gray-600">Achievement Probability:</span>
        <div className="flex-1 bg-gray-200 rounded-full h-1.5">
          <div
            className={`h-1.5 rounded-full transition-all duration-300 ${
              progressData.achievementProbability >= 70
                ? "bg-green-500"
                : progressData.achievementProbability >= 40
                ? "bg-yellow-500"
                : "bg-red-500"
            }`}
            style={{ width: `${progressData.achievementProbability}%` }}
          ></div>
        </div>
        <span
          className={`font-semibold ${
            progressData.achievementProbability >= 70
              ? "text-green-600"
              : progressData.achievementProbability >= 40
              ? "text-yellow-600"
              : "text-red-600"
          }`}
        >
          {progressData.achievementProbability}%
        </span>
      </div>
    )}

<<<<<<< HEAD
      {/* Remaining Value - Only show for ongoing courses */}
      {!progressData.isCourseCompleted && progressData.remainingValue > 0 && (
        <div className="text-sm text-gray-600">
          <span className="font-medium">Remaining:</span> {progressData.remainingValue.toFixed(2)} GPA points to reach target
        </div>
      )}
    </div>
  );
};
=======
    {/* Remaining */}
    {!progressData.isCourseCompleted && progressData.remainingValue > 0 && (
      <div className="text-sm text-gray-600">
        <span className="font-medium">Remaining:</span>{" "}
        {progressData.remainingValue}% to reach target
      </div>
    )}
  </div>
);
}
>>>>>>> 32bee254

export default GoalCard;<|MERGE_RESOLUTION|>--- conflicted
+++ resolved
@@ -87,29 +87,23 @@
   const progressBarColor = getProgressBarColor(progressData.status, progressData.progress);
 
 
- return (
-  <div className="bg-white rounded-xl shadow-sm border border-gray-100 p-6 hover:shadow-md transition-shadow duration-200">
-    {/* Header */}
-    <div className="flex items-start justify-between mb-4">
-      <div className="flex-1">
-        <div className="flex items-center space-x-3 mb-2">
-          <h3 className="text-lg font-semibold text-gray-800">
-            {goal.goalTitle}
-          </h3>
-          <span
-            className={`px-2 py-0.5 rounded-full text-xs font-medium ${getPriorityColor(
-              goal.priority
-            )}`}
-          >
-            {goal.priority}
-          </span>
-        </div>
-        <div className="flex items-center space-x-4 text-sm text-gray-500">
-          <div className="flex items-center space-x-1">
-            <FaBullseye className="w-3 h-3" />
-            <span>Target: {progressData.targetValue}%</span>
-          </div>
-<<<<<<< HEAD
+  return (
+    <div className="bg-white rounded-xl shadow-sm border border-gray-100 p-6 hover:shadow-md transition-shadow duration-200">
+      {/* Header */}
+      <div className="flex items-start justify-between mb-4">
+        <div className="flex-1">
+          <div className="flex items-center space-x-3 mb-2">
+            <h3 className="text-lg font-semibold text-gray-800">
+              {goal.goalTitle}
+            </h3>
+            <span
+              className={`px-2 py-0.5 rounded-full text-xs font-medium ${getPriorityColor(
+                goal.priority
+              )}`}
+            >
+              {goal.priority}
+            </span>
+          </div>
           <div className="flex items-center space-x-4 text-sm text-gray-600">
             <div className="flex items-center space-x-1">
               <FaBullseye className="w-3 h-3" />
@@ -136,7 +130,13 @@
               <FaCalendarAlt className="w-3 h-3" />
               <span>{formatGoalDate(goal.targetDate)}</span>
             </div>
-=======
+          </div>
+        </div>
+        <div className="flex items-center space-x-4 text-sm text-gray-500">
+          <div className="flex items-center space-x-1">
+            <FaBullseye className="w-3 h-3" />
+            <span>Target: {progressData.targetValue}%</span>
+          </div>
           {goal.courseId && (
             <span className="text-gray-400">• {getCourseName(goal.courseId, courses)}</span>
           )}
@@ -156,12 +156,26 @@
           <div className="flex items-center space-x-1">
             <FaCalendarAlt className="w-3 h-3" />
             <span>{formatGoalDate(goal.targetDate)}</span>
->>>>>>> 32bee254
-          </div>
-        </div>
-      </div>
-
-<<<<<<< HEAD
+          </div>
+        </div>
+
+        {/* Action Buttons */}
+        <div className="flex items-center space-x-2">
+          <button
+            onClick={() => onEdit(goal)}
+            className="p-2 text-gray-400 hover:text-blue-600 hover:bg-blue-50 rounded-lg transition-colors"
+          >
+            <FaEdit className="w-4 h-4" />
+          </button>
+          <button
+            onClick={() => onDelete(goal)}
+            className="p-2 text-gray-400 hover:text-red-600 hover:bg-red-50 rounded-lg transition-colors"
+          >
+            <FaTimes className="w-4 h-4" />
+          </button>
+        </div>
+      </div>
+
       {/* Course Completion Status */}
       {progressData.isCourseCompleted && (
         <div className={`p-3 rounded-lg border mb-4 ${
@@ -205,24 +219,6 @@
           </div>
         </div>
       )}
-=======
-      {/* Action Buttons */}
-      <div className="flex items-center space-x-2">
-        <button
-          onClick={() => onEdit(goal)}
-          className="p-2 text-gray-400 hover:text-blue-600 hover:bg-blue-50 rounded-lg transition-colors"
-        >
-          <FaEdit className="w-4 h-4" />
-        </button>
-        <button
-          onClick={() => onDelete(goal)}
-          className="p-2 text-gray-400 hover:text-red-600 hover:bg-red-50 rounded-lg transition-colors"
-        >
-          <FaTimes className="w-4 h-4" />
-        </button>
-      </div>
-    </div>
->>>>>>> 32bee254
 
     {/* Progress Bar */}
     <div className="flex items-center space-x-3 mb-4">
@@ -245,16 +241,6 @@
       </span>
     </div>
 
-<<<<<<< HEAD
-      {/* Current vs Target Performance */}
-      <div className="flex items-center justify-between text-sm text-gray-600 mb-4">
-        <div>
-          Current: <span className="font-semibold text-gray-800">{progressData.currentValue}</span>
-        </div>
-        <div>
-          Target: <span className="font-semibold text-gray-800">{progressData.targetValue}</span>
-        </div>
-=======
     {/* Current vs Target */}
     <div className="flex items-center justify-between text-sm text-gray-600 mb-4">
       <div>
@@ -268,11 +254,58 @@
         <span className="font-semibold text-gray-800">
           {progressData.targetValue}%
         </span>
->>>>>>> 32bee254
       </div>
     </div>
 
-<<<<<<< HEAD
+    {/* Motivational Message */}
+    {!progressData.isCourseCompleted && (
+      <div className="p-3 rounded-lg bg-gray-50 border border-gray-100 mb-4">
+        <span className="text-sm text-gray-700">
+          🚀 You’ve got this! Every journey starts with a single step!
+        </span>
+      </div>
+    )}
+
+    {/* Achievement Probability */}
+    {!progressData.isCourseCompleted && !isCompact && (
+      <div className="flex items-center space-x-2 text-sm mb-4">
+        <span className="text-gray-600">Achievement Probability:</span>
+        <div className="flex-1 bg-gray-200 rounded-full h-1.5">
+          <div
+            className={`h-1.5 rounded-full transition-all duration-300 ${
+              progressData.achievementProbability >= 70
+                ? "bg-green-500"
+                : progressData.achievementProbability >= 40
+                ? "bg-yellow-500"
+                : "bg-red-500"
+            }`}
+            style={{ width: `${progressData.achievementProbability}%` }}
+          ></div>
+        </div>
+        <span
+          className={`font-semibold ${
+            progressData.achievementProbability >= 70
+              ? "text-green-600"
+              : progressData.achievementProbability >= 40
+              ? "text-yellow-600"
+              : "text-red-600"
+          }`}
+        >
+          {progressData.achievementProbability}%
+        </span>
+      </div>
+    )}
+
+      {/* Current vs Target Performance */}
+      <div className="flex items-center justify-between text-sm text-gray-600 mb-4">
+        <div>
+          Current: <span className="font-semibold text-gray-800">{progressData.currentValue}</span>
+        </div>
+        <div>
+          Target: <span className="font-semibold text-gray-800">{progressData.targetValue}</span>
+        </div>
+      </div>
+
       {/* Motivational Indicator for Ongoing Courses */}
       {!progressData.isCourseCompleted && (
         <div className={`p-2 rounded-lg mb-4 ${
@@ -312,48 +345,37 @@
           </div>
         </div>
       )}
-=======
-    {/* Motivational Message */}
-    {!progressData.isCourseCompleted && (
-      <div className="p-3 rounded-lg bg-gray-50 border border-gray-100 mb-4">
-        <span className="text-sm text-gray-700">
-          🚀 You’ve got this! Every journey starts with a single step!
-        </span>
-      </div>
-    )}
->>>>>>> 32bee254
-
-    {/* Achievement Probability */}
-    {!progressData.isCourseCompleted && !isCompact && (
-      <div className="flex items-center space-x-2 text-sm mb-4">
-        <span className="text-gray-600">Achievement Probability:</span>
-        <div className="flex-1 bg-gray-200 rounded-full h-1.5">
-          <div
-            className={`h-1.5 rounded-full transition-all duration-300 ${
+
+      {/* Achievement Probability - Only show for ongoing courses */}
+      {!progressData.isCourseCompleted && !isCompact && (
+        <div className="flex items-center space-x-2 text-sm mb-4">
+          <span className="text-gray-600">Achievement Probability:</span>
+          <div className="flex items-center space-x-2">
+            <div className="w-16 bg-gray-200 rounded-full h-1.5">
+              <div
+                className={`h-1.5 rounded-full transition-all duration-300 ${
+                  progressData.achievementProbability >= 70
+                    ? 'bg-green-500'
+                    : progressData.achievementProbability >= 40
+                    ? 'bg-yellow-500'
+                    : 'bg-red-500'
+                }`}
+                style={{ width: `${progressData.achievementProbability}%` }}
+              ></div>
+            </div>
+            <span className={`font-semibold ${
               progressData.achievementProbability >= 70
-                ? "bg-green-500"
+                ? 'text-green-600'
                 : progressData.achievementProbability >= 40
-                ? "bg-yellow-500"
-                : "bg-red-500"
-            }`}
-            style={{ width: `${progressData.achievementProbability}%` }}
-          ></div>
-        </div>
-        <span
-          className={`font-semibold ${
-            progressData.achievementProbability >= 70
-              ? "text-green-600"
-              : progressData.achievementProbability >= 40
-              ? "text-yellow-600"
-              : "text-red-600"
-          }`}
-        >
-          {progressData.achievementProbability}%
-        </span>
-      </div>
-    )}
-
-<<<<<<< HEAD
+                ? 'text-yellow-600'
+                : 'text-red-600'
+            }`}>
+              {progressData.achievementProbability}%
+            </span>
+          </div>
+        </div>
+      )}
+
       {/* Remaining Value - Only show for ongoing courses */}
       {!progressData.isCourseCompleted && progressData.remainingValue > 0 && (
         <div className="text-sm text-gray-600">
@@ -363,17 +385,5 @@
     </div>
   );
 };
-=======
-    {/* Remaining */}
-    {!progressData.isCourseCompleted && progressData.remainingValue > 0 && (
-      <div className="text-sm text-gray-600">
-        <span className="font-medium">Remaining:</span>{" "}
-        {progressData.remainingValue}% to reach target
-      </div>
-    )}
-  </div>
-);
-}
->>>>>>> 32bee254
 
 export default GoalCard;