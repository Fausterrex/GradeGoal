--- conflicted
+++ resolved
@@ -2,18 +2,12 @@
 import { Form, Button, Card, Alert } from 'react-bootstrap';
 import { useAuth } from '../context/AuthContext';
 import { useNavigate, Link } from 'react-router-dom';
-<<<<<<< HEAD
-import { signInWithEmailAndPassword } from 'firebase/auth';
-import { auth } from '../firebase';
-import { loginUser, registerUser } from '../utils/api';
+import { signInWithEmailAndPassword, signInWithPopup } from 'firebase/auth';
+import { auth, googleProvider } from '../firebase';
+import { loginUser, registerUser, googleSignIn } from '../utils/api';
 import './style.css';
 import './index.css';
 import googleLogo from '../drawables/google.png';
-=======
-import { signInWithEmailAndPassword, signInWithPopup } from 'firebase/auth';
-import { auth, googleProvider } from '../firebase';
-import { loginUser, registerUser, googleSignIn } from '../utils/api';
->>>>>>> 925be5ea
 
 function Login() {
     const emailRef = useRef();
