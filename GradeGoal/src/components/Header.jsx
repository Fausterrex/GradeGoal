--- conflicted
+++ resolved
@@ -1,4 +1,5 @@
 import React from 'react';
+import Landingpage from './landingpage';
 import { Link } from 'react-router-dom';
 import Logo from '../drawables/logo.png';
 
@@ -7,25 +8,14 @@
     <header className="bg-white border-b border-gray-200 py-4 sticky top-0 z-50">
       <div className="max-w-6xl mx-auto px-8 flex items-center justify-between">
         
-<<<<<<< HEAD
-        <div className="flex-shrink-0">
-          <Link to="/" className="text-[#3B389f] font-bold text-2xl uppercase tracking-wider hover:text-[#2d2a7a] transition-colors duration-200">
-            LOGO
-          </Link>
-        </div>
-
-=======
         {/* Logo */}
         <div className="w-15 h-15 bg-gradient-to-r from-[#BE80FF] via-[#7538C4] to-[#7538C4] shadow-xl flex items-center justify-center rounded-full">
-          <Link
-            to="/landing"
-          >
+          <Link to="/">
             <img src={Logo} alt='logo' className='h-auto w-auto object-obtain'/>
           </Link>
         </div>
 
         {/* Navigation */}
->>>>>>> d8eec962
         <nav className="hidden md:flex items-center space-x-8" aria-label="Main navigation">
           <Link to="/about" className="text-gray-500 text-sm hover:text-gray-700 transition-colors duration-200">
             About us
@@ -38,10 +28,7 @@
           </Link>
         </nav>
 
-<<<<<<< HEAD
-=======
         {/* Auth Buttons */}
->>>>>>> d8eec962
         <div className="flex items-center space-x-6">
           <Link to="/login" className="text-gray-500 text-sm hover:text-gray-700 transition-colors duration-200">
             Login
