import React from "react";
import Signup from "./signup";
import Login from "./login";
import ForgotPassword from "./forgotpassword";
import Landingpage from "./landingpage";
import { AuthProvider } from "../context/AuthContext";
import { BrowserRouter as Router, Routes, Route } from "react-router-dom";
import Dashboard from './maindashboard'
import PrivateRoute from "./PrivateRoute";
import Header from "./Header";
<<<<<<< HEAD
=======

>>>>>>> d8eec962

function App() {
  return (
    <Router>
      <AuthProvider>
        <div className="min-h-screen flex flex-col bg-green-100">
          <main className="page flex items-center justify-center bg-white">
            <Routes>
              <Route path="/" element={
                <div className="flex flex-col h-screen w-full">
                <Header />
                <div className="flex-1 overflow-hidden w-1xl mx-auto">
                  <Landingpage/>
                </div>
              </div>
            }/>
              <Route path="/maindashboard" element={
                <div className="flex flex-col h-screen w-full">
                  <PrivateRoute component={Dashboard}/>
                </div>
              }/>
              <Route path="/signup" element={
                <div className="flex flex-col h-screen w-full">
                <Header />
                <div className="flex-1 overflow-hidden w-1xl mx-auto">
                  <Signup/>
                </div>
              </div>
            }/>
              <Route path="/login" element={
                <div className="flex flex-col h-screen w-full">
                  <Header />
                  <div className="flex-1 overflow-hidden">
                    <Login/>
                  </div>
                </div>
              }/>
              <Route path="/forgot-password" element={
                <div className="flex flex-col h-screen w-full">
                <Header />
                <div className="flex-1 overflow-hidden">
                  <ForgotPassword/>
                </div>
              </div>
            }/>
<<<<<<< HEAD
=======
              <Route path="/landing"  element={
                <div className="flex flex-col h-screen w-full">
                <Header />
                <div className="flex-1 overflow-hidden">
                  </div><Landingpage/>
                  </div>}/>
>>>>>>> d8eec962
            </Routes>
          </main>
          
        </div>
      </AuthProvider>
    </Router>
  );
}

export default App;<|MERGE_RESOLUTION|>--- conflicted
+++ resolved
@@ -8,10 +8,6 @@
 import Dashboard from './maindashboard'
 import PrivateRoute from "./PrivateRoute";
 import Header from "./Header";
-<<<<<<< HEAD
-=======
-
->>>>>>> d8eec962
 
 function App() {
   return (
@@ -22,12 +18,12 @@
             <Routes>
               <Route path="/" element={
                 <div className="flex flex-col h-screen w-full">
-                <Header />
-                <div className="flex-1 overflow-hidden w-1xl mx-auto">
-                  <Landingpage/>
+                  <Header />
+                  <div className="flex-1 overflow-hidden w-1xl mx-auto">
+                    <Landingpage/>
+                  </div>
                 </div>
-              </div>
-            }/>
+              }/>
               <Route path="/maindashboard" element={
                 <div className="flex flex-col h-screen w-full">
                   <PrivateRoute component={Dashboard}/>
@@ -35,12 +31,12 @@
               }/>
               <Route path="/signup" element={
                 <div className="flex flex-col h-screen w-full">
-                <Header />
-                <div className="flex-1 overflow-hidden w-1xl mx-auto">
-                  <Signup/>
+                  <Header />
+                  <div className="flex-1 overflow-hidden w-1xl mx-auto">
+                    <Signup/>
+                  </div>
                 </div>
-              </div>
-            }/>
+              }/>
               <Route path="/login" element={
                 <div className="flex flex-col h-screen w-full">
                   <Header />
@@ -51,24 +47,14 @@
               }/>
               <Route path="/forgot-password" element={
                 <div className="flex flex-col h-screen w-full">
-                <Header />
-                <div className="flex-1 overflow-hidden">
-                  <ForgotPassword/>
+                  <Header />
+                  <div className="flex-1 overflow-hidden">
+                    <ForgotPassword/>
+                  </div>
                 </div>
-              </div>
-            }/>
-<<<<<<< HEAD
-=======
-              <Route path="/landing"  element={
-                <div className="flex flex-col h-screen w-full">
-                <Header />
-                <div className="flex-1 overflow-hidden">
-                  </div><Landingpage/>
-                  </div>}/>
->>>>>>> d8eec962
+              }/>
             </Routes>
           </main>
-          
         </div>
       </AuthProvider>
     </Router>
